<p align="center">
    <img src="./frontend/images/logo.svg"
        height="130">
</p>
<p align="center">
    <a href="https://github.com/badges/shields/graphs/contributors" alt="Contributors">
        <img src="https://img.shields.io/github/contributors/badges/shields.svg" /></a>
    <a href="#backers" alt="Backers on Open Collective">
        <img src="https://img.shields.io/opencollective/backers/shields.svg" /></a>
    <a href="#sponsors" alt="Sponsors on Open Collective">
        <img src="https://img.shields.io/opencollective/sponsors/shields.svg" /></a>
    <a href="https://github.com/badges/shields/pulse" alt="Activity">
        <img src="https://img.shields.io/github/commit-activity/m/badges/shields.svg" /></a>
    <a href="https://circleci.com/gh/badges/shields/tree/master">
        <img src="https://img.shields.io/circleci/project/github/badges/shields/master.svg" alt="build status"></a>
    <a href="https://circleci.com/gh/badges/daily-tests">
        <img src="https://img.shields.io/circleci/project/github/badges/daily-tests.svg?label=service%20tests"
            alt="service-test status"></a>
    <a href="https://coveralls.io/github/badges/shields">
        <img src="https://img.shields.io/coveralls/github/badges/shields.svg"
            alt="coverage"></a>
    <a href="https://lgtm.com/projects/g/badges/shields/alerts/">
        <img src="https://img.shields.io/lgtm/alerts/g/badges/shields.svg"
            alt="Total alerts"/></a>
    <a href="https://github.com/badges/shields/compare/gh-pages...master">
        <img src="https://img.shields.io/github/commits-since/badges/shields/gh-pages.svg?label=commits%20to%20be%20deployed"
            alt="commits to be deployed"></a>
    <a href="https://discord.gg/HjJCwm5">
        <img src="https://img.shields.io/discord/308323056592486420.svg?logo=discord"
            alt="chat on Discord"></a>
    <a href="https://twitter.com/intent/follow?screen_name=shields_io">
        <img src="https://img.shields.io/twitter/follow/shields_io.svg?style=social&logo=twitter"
            alt="follow on Twitter"></a>
</p>

This is home to [Shields.io][shields.io], a service for concise, consistent,
and legible badges in SVG and raster format, which can easily be included in
GitHub readmes or any other web page. The service supports dozens of
continuous integration services, package registries, distributions, app
stores, social networks, code coverage services, and code analysis services.
Every month it serves over 470 million images.

This repo hosts:

- The [Shields.io][shields.io] frontend and server code
- An [NPM library for generating badges][gh-badges]
  - [documentation][gh-badges-docs]
  - [changelog][gh-badges-changelog]
- The [badge design specification][badge-spec]

[shields.io]: https://shields.io/
[gh-badges]: https://www.npmjs.com/package/gh-badges
[badge-spec]: https://github.com/badges/shields/tree/master/spec
[gh-badges-docs]: https://github.com/badges/shields/tree/master/gh-badges/README.md
[gh-badges-changelog]: https://github.com/badges/shields/tree/master/gh-badges/CHANGELOG.md

## Examples

- code coverage percentage: ![coverage](https://img.shields.io/badge/coverage-80%25-yellowgreen.svg?cacheSeconds=2592000)
- stable release version: ![version](https://img.shields.io/badge/version-1.2.3-blue.svg?cacheSeconds=2592000)
- package manager release: ![gem](https://img.shields.io/badge/gem-2.2.0-blue.svg?cacheSeconds=2592000)
- status of third-party dependencies: ![dependencies](https://img.shields.io/badge/dependencies-out%20of%20date-orange.svg?cacheSeconds=2592000)
- static code analysis grade: ![codacy](https://img.shields.io/badge/codacy-B-green.svg?cacheSeconds=2592000)
- [SemVer](https://semver.org/) version observance: ![semver](https://img.shields.io/badge/semver-2.0.0-blue.svg?cacheSeconds=2592000)
- amount of [Liberapay](https://liberapay.com/) donations per week: ![receives](https://img.shields.io/badge/receives-2.00%20USD%2Fweek-yellow.svg?cacheSeconds=2592000)
- Python package downloads: ![downloads](https://img.shields.io/badge/downloads-13k%2Fmonth-brightgreen.svg?cacheSeconds=2592000)
- Chrome Web Store extension rating: ![rating](https://img.shields.io/badge/rating-★★★★☆-brightgreen.svg?cacheSeconds=2592000)
- [Uptime Robot](https://uptimerobot.com) percentage: ![uptime](https://img.shields.io/badge/uptime-100%25-brightgreen.svg?cacheSeconds=2592000)

[Make your own badges!][custom badges]
(Quick example: `https://img.shields.io/badge/left-right-f39f37.svg`)

Browse a [complete list of badges][shields.io].

[custom badges]: http://shields.io/#your-badge

## Contributing

Shields is a community project. We invite your participation through issues
and pull requests! You can peruse the [contributing guidelines][contributing].

When adding or changing a service [please add tests][service-tests].

This project has quite a backlog of suggestions! If you're new to the project,
maybe you'd like to open a pull request to address one of them:

[![GitHub issues by-label](https://img.shields.io/github/issues/badges/shields/good%20first%20issue.svg)](https://github.com/badges/shields/issues?q=is%3Aissue+is%3Aopen+label%3A%22good+first+issue%22)

You can read a [tutorial on how to add a badge][tutorial].

[service-tests]: https://github.com/badges/shields/blob/master/doc/service-tests.md
[tutorial]: doc/TUTORIAL.md
[contributing]: CONTRIBUTING.md

## Development

1. Install Node 8 or later. You can use the [package manager][] of your choice.
   Tests need to pass in Node 8 and 10.
2. Clone this repository.
3. Run `npm ci` to install the dependencies.
<<<<<<< HEAD
4. Run `npm start` to start the badge server and the Gatsby dev server.
=======
4. Run `npm start` to start the badge server and the frontend dev server.
>>>>>>> 0a0b5b3f
5. Open `http://localhost:3000/` to view the frontend.

When server source files change, the badge server should automatically restart
itself (using [nodemon][]). When the frontend files change, the frontend dev
server (`gatsby dev`) should also automatically reload. However the badge
definitions are built only before the server first starts. To regenerate those,
either run `npm run defs` or manually restart the server.

To debug a badge from the command line, run `npm run badge -- /npm/v/nock.svg`.
It also works with full URLs like
`npm run badge -- https://img.shields.io/npm/v/nock.svg`.

Shields has experimental support for [Gitpod Beta][gitpod], a pre-configured development
environment that runs in your browser. To use Gitpod, click the button below and
sign in with GitHub. Gitpod also offers a browser add-on, though it is not required.
Please report any Gitpod bugs, questions, or suggestions in issue
[#2772](https://github.com/badges/shields/issues/2772).

[![Edit with Gitpod](https://gitpod.io/button/open-in-gitpod.svg)](https://gitpod.io/#https://github.com/badges/shields)

[Snapshot tests][] ensure we don't inadvertently make changes that affect the
SVG or JSON output. When deliberately changing the output, run
`SNAPSHOT_DRY=1 npm run test:js:server` to preview changes to the saved
snapshots, and `SNAPSHOT_UPDATE=1 npm run test:js:server` to update them.

The server can be configured to use [Sentry][] ([configuration][sentry configuration]) and [Prometheus][] ([configuration][prometheus configuration]).

Daily tests, including a full run of the service tests and overall code coverage, are run via [badges/daily-tests][daily-tests].

[package manager]: https://nodejs.org/en/download/package-manager/
[gitpod]: https://www.gitpod.io/
[snapshot tests]: https://glebbahmutov.com/blog/snapshot-testing/
[prometheus]: https://prometheus.io/
[prometheus configuration]: doc/self-hosting.md#prometheus
[sentry]: https://sentry.io/
[sentry configuration]: doc/self-hosting.md#sentry
[daily-tests]: https://github.com/badges/daily-tests
[nodemon]: https://nodemon.io/

## Hosting your own server

There is documentation about [hosting your own server][self-hosting].

[self-hosting]: doc/self-hosting.md

## History

b.adge.me was the original website for this service. Heroku back then had a
thing which made it hard to use a toplevel domain with it, hence the odd
domain. It used code developed in 2013 from a library called
[gh-badges][old-gh-badges], both developed by [Thaddée Tyl][espadrine].
The project merged with shields.io by making it use the b.adge.me code
and closed b.adge.me.

The original badge specification was developed in 2013 by
[Olivier Lacan][olivierlacan]. It was inspired by the Travis CI and similar
badges (there were a lot fewer, back then). In 2014 Thaddée Tyl redesigned
it with help from a Travis CI employee and convinced everyone to switch to
it. The old design is what today is called the plastic style; the new one
is the flat style.

You can read more about [the project's inception][thread],
[the motivation of the SVG badge specification][motivation], and
[the specification itself][spec].

[olivierlacan]: https://github.com/olivierlacan
[espadrine]: https://github.com/espadrine
[old-gh-badges]: https://github.com/badges/gh-badges
[motivation]: spec/motivation.md
[spec]: spec/SPECIFICATION.md
[thread]: https://github.com/h5bp/lazyweb-requests/issues/150

## Project leaders

Maintainers:

- [calebcartwright](https://github.com/calebcartwright) (core team)
- [chris48s](https://github.com/chris48s) (core team)
- [Daniel15](https://github.com/Daniel15) (core team)
- [espadrine](https://github.com/espadrine) (core team)
- [paulmelnikow](https://github.com/paulmelnikow) (core team)
- [platan](https://github.com/platan) (core team)
- [PyvesB](https://github.com/PyvesB) (core team)
- [RedSparr0w](https://github.com/RedSparr0w) (core team)

Operations:

- [espadrine](https://github.com/espadrine) (sysadmin)
- [paulmelnikow](https://github.com/paulmelnikow) (limited access)

Alumni:

- [olivierlacan](https://github.com/olivierlacan)

## Related projects

- [badgerbadgerbadger gem][gem]
- [pybadges python library][pybadges]

[gem]: https://github.com/badges/badgerbadgerbadger
[pybadges]: https://github.com/google/pybadges

## License

All assets and code are under the [CC0 LICENSE](LICENSE) and in the public
domain unless specified otherwise.

The assets in `logo/` are trademarks of their respective companies and are
under their terms and license.

## Contributors

This project exists thanks to all the people who contribute. [[Contribute](CONTRIBUTING.md)].
<a href="https://github.com/badges/shields/graphs/contributors"><img src="https://opencollective.com/shields/contributors.svg?width=890" /></a>

## Backers

Thank you to all our backers! 🙏 [[Become a backer](https://opencollective.com/shields#backer)]

<a href="https://opencollective.com/shields#backers" target="_blank"><img src="https://opencollective.com/shields/backers.svg?width=890"></a>

## Sponsors

Support this project by becoming a sponsor. Your logo will show up here with a link to your website. [[Become a sponsor](https://opencollective.com/shields#sponsor)]

<a href="https://opencollective.com/shields/sponsor/0/website" target="_blank"><img src="https://opencollective.com/shields/sponsor/0/avatar.svg"></a>
<a href="https://opencollective.com/shields/sponsor/1/website" target="_blank"><img src="https://opencollective.com/shields/sponsor/1/avatar.svg"></a>
<a href="https://opencollective.com/shields/sponsor/2/website" target="_blank"><img src="https://opencollective.com/shields/sponsor/2/avatar.svg"></a>
<a href="https://opencollective.com/shields/sponsor/3/website" target="_blank"><img src="https://opencollective.com/shields/sponsor/3/avatar.svg"></a>
<a href="https://opencollective.com/shields/sponsor/4/website" target="_blank"><img src="https://opencollective.com/shields/sponsor/4/avatar.svg"></a>
<a href="https://opencollective.com/shields/sponsor/5/website" target="_blank"><img src="https://opencollective.com/shields/sponsor/5/avatar.svg"></a>
<a href="https://opencollective.com/shields/sponsor/6/website" target="_blank"><img src="https://opencollective.com/shields/sponsor/6/avatar.svg"></a>
<a href="https://opencollective.com/shields/sponsor/7/website" target="_blank"><img src="https://opencollective.com/shields/sponsor/7/avatar.svg"></a>
<a href="https://opencollective.com/shields/sponsor/8/website" target="_blank"><img src="https://opencollective.com/shields/sponsor/8/avatar.svg"></a>
<a href="https://opencollective.com/shields/sponsor/9/website" target="_blank"><img src="https://opencollective.com/shields/sponsor/9/avatar.svg"></a><|MERGE_RESOLUTION|>--- conflicted
+++ resolved
@@ -98,11 +98,7 @@
    Tests need to pass in Node 8 and 10.
 2. Clone this repository.
 3. Run `npm ci` to install the dependencies.
-<<<<<<< HEAD
-4. Run `npm start` to start the badge server and the Gatsby dev server.
-=======
 4. Run `npm start` to start the badge server and the frontend dev server.
->>>>>>> 0a0b5b3f
 5. Open `http://localhost:3000/` to view the frontend.
 
 When server source files change, the badge server should automatically restart
