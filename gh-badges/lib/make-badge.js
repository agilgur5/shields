--- conflicted
+++ resolved
@@ -29,11 +29,7 @@
   // String coercion and whitespace removal.
   text = text.map(value => `${value}`.trim())
 
-<<<<<<< HEAD
   const [label, message] = text
-=======
-  let [left, right] = text
->>>>>>> 9f0acd8e
 
   color = normalizeColor(color || colorB || colorscheme)
   labelColor = normalizeColor(labelColor || colorA)
@@ -52,24 +48,9 @@
     })
   }
 
-<<<<<<< HEAD
   template = camelcase(template)
-  if (template.startsWith('popout') && !logo) {
+  if (template.startsWith('popout')) {
     template = template.replace('popout', 'flat')
-=======
-  if (!(template in templates)) {
-    if (template === 'popout-square') {
-      template = 'flat-square'
-    } else {
-      template = 'flat'
-    }
-  }
-  if (template === 'social') {
-    left = capitalize(left)
-  } else if (template === 'for-the-badge') {
-    left = left.toUpperCase()
-    right = right.toUpperCase()
->>>>>>> 9f0acd8e
   }
 
   let render = badgeRenderers[template]
@@ -78,35 +59,13 @@
     render = badgeRenderers.flat
   }
 
-  // TODO: Move to render function.
-  if (template.startsWith('popout')) {
-    logoPosition = logoPosition <= 10 && logoPosition >= -10 ? logoPosition : 0
-    logoWidth = +logoWidth || 32
-  }
-
   logoWidth = +logoWidth || (logo ? 14 : 0)
 
-<<<<<<< HEAD
   return render({
     label,
     message,
     links,
     logo,
-=======
-  let logoPadding
-  if (left.length === 0) {
-    logoPadding = 0
-  } else {
-    logoPadding = logo ? 3 : 0
-  }
-
-  const context = {
-    text: [left, right],
-    escapedText: [left, right].map(escapeXml),
-    widths: [leftWidth + 10 + logoWidth + logoPadding, rightWidth + 10],
-    links: links.map(escapeXml),
-    logo: escapeXml(logo),
->>>>>>> 9f0acd8e
     logoPosition,
     logoWidth,
     logoPadding: logo && label.length ? 3 : 0,
